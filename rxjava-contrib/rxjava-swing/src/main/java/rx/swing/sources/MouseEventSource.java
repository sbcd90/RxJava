--- conflicted
+++ resolved
@@ -33,15 +33,11 @@
 import rx.Observable.OnSubscribeFunc;
 import rx.Observer;
 import rx.Subscription;
-import rx.observables.SwingObservable;
 import rx.subscriptions.Subscriptions;
 import rx.util.functions.Action0;
-<<<<<<< HEAD
 import rx.util.functions.Action1;
 import rx.util.functions.Func1;
 import rx.util.functions.Func2;
-=======
->>>>>>> 9cef1bda
 
 public enum MouseEventSource { ; // no instances
 
@@ -164,7 +160,7 @@
             @SuppressWarnings("unchecked")
             Action1<Point> action = mock(Action1.class);
             @SuppressWarnings("unchecked")
-            Action1<Exception> error = mock(Action1.class);
+            Action1<Throwable> error = mock(Action1.class);
             Action0 complete = mock(Action0.class);
             
             Subscription sub = fromRelativeMouseMotion(comp).subscribe(action, error, complete);
